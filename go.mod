--- conflicted
+++ resolved
@@ -1,12 +1,8 @@
 module github.com/refaktor/ryegen
 
-<<<<<<< HEAD
 go 1.23.1
 
 // toolchain go1.22.5
-=======
-go 1.23.0
->>>>>>> dea27a0b
 
 require (
 	github.com/BurntSushi/toml v1.4.0
